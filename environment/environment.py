--- conflicted
+++ resolved
@@ -927,13 +927,8 @@
         act_helper.add_key("k") # K (Heavy Attack)
         act_helper.add_key("g") # G (Taunt)
 
-<<<<<<< HEAD
-        act_helper.add_key("q") # Q (Equip Weapon)
-        act_helper.add_key("v") # V (Drop Weapon)
-=======
         #act_helper.add_key("q") #equip weapon
         #act_helper.add_key("v") #drop weapon
->>>>>>> 839040df
 
         print('Action space', act_helper.low, act_helper.high)
 
@@ -3134,16 +3129,10 @@
             self.hurtbox_collider.width / (2 * WarehouseBrawl.BRAWL_TO_UNITS),
             self.hurtbox_collider.height / (2 * WarehouseBrawl.BRAWL_TO_UNITS)
         ])
-<<<<<<< HEAD
-        Capsule.draw_hurtbox(camera, hurtbox_data, hurtbox_pos)
-        BLUE = (0, 0, 255)
-      
-=======
         state_name = type(self.state).__name__
         Capsule.draw_hurtbox(camera, hurtbox_data, hurtbox_pos, stunned=state_name == 'StunState')
 
         
->>>>>>> 839040df
 
         # Draw hitboxes
         for hitbox in self.hitboxes_to_draw:
@@ -3638,29 +3627,15 @@
  
 
     def try_pick_up(self,player,current_frame):
-<<<<<<< HEAD
-        if(self.flag):
-         
-            PICKUP_KEY = 'q'
-            PICKUP_RADIUS = 10
-            pressed = player.input.key_status[PICKUP_KEY].held or player.input.key_status[PICKUP_KEY].just_pressed
-            
-            w = self.active_weapon
-            if w is None:
-              return False
-            
-            if(player.weapon != "Punch"):
-                return False
-            # --- get weapon center in WORLD units ---
-
-=======
         if not self.flag: return None
         PICKUP_KEY = 'h'
+        PICKUP_RADIUS = 10
         pressed = player.input.key_status[PICKUP_KEY].held or player.input.key_status[PICKUP_KEY].just_pressed
         w = self.active_weapon
         if w is None: return False 
+        if(player.weapon != "Punch"):
+            return False
         # --- get weapon center in WORLD units ---
->>>>>>> 839040df
 
 
 
@@ -3770,13 +3745,8 @@
             name = "Spear"
         else:
             name = "Hammer"
-<<<<<<< HEAD
       
         self.active_weapon = self.pool.get_weapon(self.env, name, False)
-=======
-        #print(name)
-        self.active_weapon = self.pool.get_weapon(self.env, name)
->>>>>>> 839040df
         self.active_weapon.activate(self.camera, self.world_pos,current_frame)
 
         self.last_spawn_frame = current_frame
@@ -3936,15 +3906,11 @@
         pressed = player.input.key_status[PICKUP_KEY].held or player.input.key_status[PICKUP_KEY].just_pressed
 
         w = self.active_weapon
-<<<<<<< HEAD
         if w is None:
             return False
         
         if(player.weapon != "Punch"):
             return False
-=======
-        if w is None: return False
->>>>>>> 839040df
         # --- get weapon center in WORLD units ---
 
 
